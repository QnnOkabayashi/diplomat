use diplomat_core::Env;
use std::fmt;
use std::fmt::Write;
use std::ops::ControlFlow;

use diplomat_core::ast;

use super::display;
use super::types::{return_type_form, ReturnTypeForm};
use crate::layout;

/// TODO: docs
#[allow(clippy::ptr_arg)] // false positive, rust-clippy#8463, fixed in 1.61
pub fn gen_value_js_to_rust(
    param_name: &ast::Ident,
    typ: &ast::TypeName,
    in_path: &ast::Path,
    env: &Env,
    borrowed_lifetimes: &[&ast::NamedLifetime],
    pre_logic: &mut Vec<String>,
    invocation_params: &mut Vec<String>,
    post_logic: &mut Vec<String>,
) {
    match typ {
        ast::TypeName::StrReference(lifetime) | ast::TypeName::PrimitiveSlice(lifetime, ..) => {
            let js_param_name = if let ast::TypeName::PrimitiveSlice(.., prim) = typ {
                let js_param_name = format!("{}_diplomat_slice", param_name);
                pre_logic.push(format!(
                    "let {param_name} = diplomatRuntime.RcAlloc.slice({param_name}, {align});",
                    align = layout::primitive_size_alignment(*prim).align()
                ));
                js_param_name
            } else {
                let js_param_name = format!("{}_diplomat_str", param_name);
                pre_logic.push(format!(
                    "let {js_param_name} = diplomatRuntime.RcAlloc.str({param_name});"
                ));
                js_param_name
            };

            invocation_params.push(format!("{js_param_name}.ptr"));
            invocation_params.push(format!("{js_param_name}.size"));

            match lifetime {
                ast::Lifetime::Named(ref named) if borrowed_lifetimes.contains(&named) => {
                    post_logic.push(format!(
                        "diplomat_out.__{param_name}_lifetime_guard = {js_param_name};",
                    ));
                }
                _ => {
                    post_logic.push(format!("{js_param_name}.free();"));
                }
            }
        }
        ast::TypeName::Primitive(ast::PrimitiveType::char) => {
            // we use the spread operator here to count codepoints
            // codePointAt() does not return surrogate pairs if there are multiple
            invocation_params.push(format!(
                "diplomatRuntime.extractCodePoint({p}, '{p}')",
                p = param_name
            ));
        }
        ast::TypeName::Box(_) => {
            invocation_params.push(format!("{}.underlying", param_name));
        }
<<<<<<< HEAD
        ast::TypeName::Reference(lifetime, _mut, _typ) => {
            match lifetime {
                ast::Lifetime::Named(named) if borrowed_lifetimes.contains(&named) => {
                    // We want to hold the reference here
=======
        ast::TypeName::Reference(_, _mut, _lt) => {
            invocation_params.push(format!("{}.underlying", param_name));
        }
        ast::TypeName::Named(path_type) => match path_type.resolve(in_path, env) {
            ast::CustomType::Struct(struct_type) => {
                for (field_name, field_type, _) in struct_type.fields.iter() {
                    let field_extracted_name =
                        format!("diplomat_{}_extracted_{}", struct_type.name, field_name).into();
                    pre_logic.push(format!(
                        "const {} = {}[\"{}\"];",
                        field_extracted_name, param_name, field_name
                    ));

                    gen_value_js_to_rust(
                        &field_extracted_name,
                        field_type,
                        in_path,
                        env,
                        pre_logic,
                        invocation_params,
                        post_logic,
                    );
>>>>>>> efbc7ceb
                }
                _ => {}
            }
            invocation_params.push(format!("{param_name}.underlying"));
        }
        ast::TypeName::Named(path_type) => {
            match typ.resolve(in_path, env) {
                ast::CustomType::Struct(struct_type) => {
                    // == THE GAMEPLAN ==
                    // do `Struct::borrowed_lifetimes`, which takes
                    // a filter that tells which indices of lifetimes we need.
                    // Let that filter take `i`, an index. do `path_type.lifetimes[i]`
                    // to get what the lifetime is in the current `LifetimeEnv`
                    // (not the `Struct`'s env!), and then see if that lifetime
                    // in `borrowed_lifetimes`. If it is,
                    // have the filter return `true`, otherwise `false`.
                    // The `Struct::borrowed_lifetimes` method will then return
                    // a list of all the relevant lifetimes in the `Struct`'s
                    // `LifetimeEnv` scope, which we can pass down to further
                    // recursive calls.
                    // Once we get this all working, we can start thinking about indices.
                    // ==================

                    // Shadow the borrowed lifetime from this invocation so they're
                    // ready for the recursive invocation.
                    let borrowed_lifetimes = struct_type.borrowed_lifetimes(|i| {
                        match path_type.lifetimes.get(i) {
                            Some(ast::Lifetime::Static) => false,
                            Some(ast::Lifetime::Named(ref named)) => {
                                borrowed_lifetimes.contains(&named)
                            }
                            Some(ast::Lifetime::Anonymous) | None => {
                                panic!("lifetime elision is unsupported, {} missing lifetime at index {}", path_type, i)
                            }
                        }
                    });

                    for (field_name, field_type, _) in struct_type.fields.iter() {
                        let field_extracted_name =
                            format!("diplomat_{}_extracted_{}", struct_type.name, field_name)
                                .into();
                        pre_logic.push(format!(
                            "const {} = {}[\"{}\"];",
                            field_extracted_name, param_name, field_name
                        ));

                        gen_value_js_to_rust(
                            &field_extracted_name,
                            field_type,
                            in_path,
                            env,
                            &borrowed_lifetimes[..],
                            pre_logic,
                            invocation_params,
                            post_logic,
                        );
                    }
                }
                ast::CustomType::Enum(enm) => {
                    invocation_params.push(format!("{}_js_to_rust[{}]", enm.name, param_name));
                }

                ast::CustomType::Opaque(_) => {
                    panic!("Opaque types cannot be sent as values");
                }
            }
        }
        _ => invocation_params.push(param_name.to_string()),
    }
}

/// TODO: docs
pub fn gen_value_rust_to_js<W: fmt::Write>(
    value_expr: &str,
    typ: &ast::TypeName,
    in_path: &ast::Path,
    borrowed_params: &ast::BorrowedParams,
    env: &Env,
    out: &mut W,
) -> fmt::Result {
    match typ {
<<<<<<< HEAD
        ast::TypeName::Named(_) => match typ.resolve(in_path, env) {
            ast::CustomType::Struct(strct) => {
                let strct_size_align = layout::type_size_alignment(typ, in_path, env);
                let needs_buffer = return_type_form(typ, in_path, env);
                if needs_buffer != ReturnTypeForm::Complex {
                    todo!("Receiving structs that don't need a buffer: {}", strct.name)
                }
                write!(
                    out,
                    "(() => {})()",
                    display::block(|mut f| {
                        writeln!(
                            f,
                            "const diplomat_receive_buffer = wasm.diplomat_alloc({}, {});",
                            strct_size_align.size(),
                            strct_size_align.align(),
                        )?;
                        writeln!(f, "{};", value_expr)?;
                        writeln!(
                            f,
                            "const out = new {}(diplomat_receive_buffer);",
                            strct.name
                        )?;
=======
        ast::TypeName::Named(path_type) => {
            let custom_type = path_type.resolve(in_path, env);
            match custom_type {
                ast::CustomType::Struct(strct) => {
                    let strct_size_align = layout::type_size_alignment(typ, in_path, env);
                    let needs_buffer = return_type_form(typ, in_path, env);
                    if needs_buffer != ReturnTypeForm::Complex {
                        todo!("Receiving structs that don't need a buffer")
                    }

                    write!(
                        out,
                        "(() => {})()",
                        display::block(|mut f| {
                            writeln!(
                                f,
                                "const diplomat_receive_buffer = wasm.diplomat_alloc({}, {});",
                                strct_size_align.size(),
                                strct_size_align.align(),
                            )?;
                            writeln!(f, "{};", value_expr)?;
                            writeln!(
                                f,
                                "const out = new {}(diplomat_receive_buffer);",
                                strct.name
                            )?;
>>>>>>> efbc7ceb

                        for (name, typ, _) in strct.fields.iter() {
                            gen_box_destructor(name, typ, in_path, env, &mut f)?;
                        }

                        writeln!(
                            f,
                            "diplomat_alloc_destroy_registry.register(out, {});",
                            display::block(|mut f| {
                                writeln!(f, "ptr: out.underlying,")?;
                                writeln!(f, "size: {},", strct_size_align.size())?;
                                writeln!(f, "align: {},", strct_size_align.align())
                            })
                        )?;

                        writeln!(f, "return out;")
                    })
                )?;
            }

            ast::CustomType::Enum(enm) => {
                write!(out, "{}_rust_to_js[{}]", enm.name, value_expr)?;
            }

            ast::CustomType::Opaque(_) => {
                panic!("Opaque types cannot be used in value position")
            }
        },

        ast::TypeName::Box(underlying) => {
            write!(
                out,
                "(() => {})()",
                display::block(|mut f| {
                    writeln!(
                        f,
                        "const out = {};",
                        display::expr(|mut f| {
                            gen_rust_reference_to_js(
                                underlying.as_ref(),
                                in_path,
                                value_expr,
                                "null", // JS owns the box
                                borrowed_params,
                                env,
                                &mut f,
                            )
                        })
                    )?;

                    if let ast::TypeName::Named(path_type) = underlying.as_ref() {
                        writeln!(
                            f,
                            "{}_box_destroy_registry.register(out, out.underlying)",
                            path_type.resolve(in_path, env).name()
                        )?;
                    }

                    writeln!(f, "return out;")
                })
            )?;
        }

        ast::TypeName::Option(underlying) => {
            assert!(
                underlying.is_pointer(),
                "Options must contain pointer types"
            );
            write!(
                out,
                "(() => {})()",
                display::block(|mut f| {
                    writeln!(f, "const option_value = {}", value_expr)?;
                    writeln!(
                        f,
                        "if (option_value !== 0) {if_true} else {if_false}",
                        if_true = display::block(|mut f| {
                            writeln!(
                                f,
                                "const inhabited_value = {};",
                                display::expr(|mut f| {
                                    // TODO(#62): actually return `null` if the option is `None`
                                    gen_value_rust_to_js(
                                        "option_value",
                                        underlying.as_ref(),
                                        in_path,
                                        borrowed_params,
                                        env,
                                        &mut f,
                                    )
                                })
                            )?;
                            writeln!(f, "return inhabited_value;")
                        }),
                        if_false = display::block(|mut f| writeln!(f, "return null;"))
                    )
                })
            )?;
        }

        ast::TypeName::Result(ok, err) => {
            let (ok_offset, result_size_align) =
                layout::result_ok_offset_size_align(ok, err, in_path, env);
            let needs_buffer = return_type_form(typ, in_path, env) == ReturnTypeForm::Complex;
            write!(
                out,
                "(() => {})()",
                display::block(|mut f| {
                    if needs_buffer {
                        writeln!(
                            f,
                            "const rc_alloc = diplomatRuntime.RcAlloc.alloc({}, {});",
                            result_size_align.size(),
                            result_size_align.align()
                        )?;
                        writeln!(f, "const diplomat_receive_buffer = rc_alloc.ptr;",)?;
                        writeln!(f, "{};", value_expr)?;
                        writeln!(
                            f,
                            "const is_ok = {};",
                            display::expr(|mut f| {
                                gen_rust_reference_to_js(
                                    &ast::TypeName::Primitive(ast::PrimitiveType::bool),
                                    in_path,
                                    &format!("diplomat_receive_buffer + {}", ok_offset),
                                    "rc_alloc",
                                    borrowed_params,
                                    env,
                                    &mut f,
                                )
                            })
                        )?;
                        writeln!(
                            f,
                            "if (is_ok) {is_true} else {is_false}",
                            is_true = display::block(|mut f| {
                                writeln!(
                                    f,
                                    "const ok_value = {};",
                                    display::expr(|mut f| {
                                        gen_rust_reference_to_js(
                                            ok.as_ref(),
                                            in_path,
                                            "diplomat_receive_buffer",
                                            "rc_alloc",
                                            borrowed_params,
                                            env,
                                            &mut f,
                                        )
                                    })
                                )?;
                                writeln!(f, "return ok_value;")
                            }),
                            is_false = display::block(|mut f| {
                                writeln!(
                                    f,
                                    "const throw_value = {};",
                                    display::expr(|mut f| {
                                        gen_rust_reference_to_js(
                                            err.as_ref(),
                                            in_path,
                                            "diplomat_receive_buffer",
                                            "rc_alloc",
                                            borrowed_params,
                                            env,
                                            &mut f,
                                        )
                                    })
                                )?;
                                let borrows = err.as_ref().visit_lifetimes(&mut |lt, _| match lt {
                                    ast::Lifetime::Static => ControlFlow::Continue(()),
                                    ast::Lifetime::Named(_) => ControlFlow::Break(()),
                                    ast::Lifetime::Anonymous => {
                                        unreachable!("Lifetime elision in return types isn't allowed yet")
                                    }
                                }).is_break();

                                if !borrows {
                                    writeln!(f, "rc_alloc.free();")?;
                                }
                                writeln!(f, "throw new diplomatRuntime.FFIError(throw_value);")
                            })
                        )
                    } else {
                        writeln!(f, "const is_ok = {} == 1;", value_expr)?;
                        writeln!(
                            f,
                            "if (!is_ok) {}",
                            display::block(|mut f| {
                                writeln!(f, "throw new diplomatRuntime.FFIError({{}});")
                            })
                        )
                    }
                })
            )?;
        }

        ast::TypeName::Primitive(_prim) => {
            // TODO(#63): wrap with appropriate types for large widths
            write!(out, "{}", value_expr)?;
        }

        ast::TypeName::Reference(.., underlying) => {
            // TODO(#12): pass in lifetime of the reference
            gen_rust_reference_to_js(
                underlying.as_ref(),
                in_path,
                value_expr,
                "null",
                borrowed_params,
                env,
                out,
            )?;
        }
        ast::TypeName::Writeable => todo!(),
        ast::TypeName::StrReference(..) => {
            // So I just copied this from `gen_rust_reference_js` to make it work...
            write!(
                out,
                "(() => {})()",
                display::block(|mut f| {
                    writeln!(
                        f,
                        "const [ptr, len] = new Uint32Array(wasm.memory.buffer, {}, 2);",
                        value_expr
                    )?;
                    writeln!(f, "return diplomatRuntime.readString(wasm, ptr, len);")
                })
            )?;
        }
        ast::TypeName::PrimitiveSlice(..) => todo!(),
        ast::TypeName::Unit => write!(out, "{}", value_expr)?,
    }

    Ok(())
}

/// TODO: docs
fn gen_box_destructor<W: fmt::Write>(
    name: &ast::Ident,
    typ: &ast::TypeName,
    in_path: &ast::Path,
    env: &Env,
    out: &mut W,
) -> Result<(), fmt::Error> {
    match typ {
        ast::TypeName::Box(underlying) => {
            writeln!(out, "const out_{}_value = out.{};", name, name)?;
            // TODO(#12): delete back-references when we start generating them
            // since the out value getter returns a borrowed box
            if let ast::TypeName::Named(path_type) = underlying.as_ref() {
                writeln!(
                    out,
                    "{}_box_destroy_registry.register(out_{}_value, out_{}_value.underlying);",
                    path_type.resolve(in_path, env).name(),
                    name,
                    name
                )?;
            }
            writeln!(
                out,
                "Object.defineProperty(out, \"{}\", {{ value: out_{}_value }});",
                name, name
            )?;
        }

        ast::TypeName::Option(underlying) => {
            assert!(
                underlying.is_pointer(),
                "Options must contain pointer types"
            );

            writeln!(
                out,
                "if (out.{}.underlying !== 0) {if_true} else {if_false}",
                name,
                if_true = display::block(|mut f| {
                    gen_box_destructor(name, underlying.as_ref(), in_path, env, &mut f)
                }),
                if_false = display::block(|mut f| {
                    writeln!(
                        f,
                        "Object.defineProperty(out, \"{}\", {{ value: null }});",
                        name
                    )
                })
            )?;
            // TODO(#62): don't generate destructor if null
        }

        _ => {}
    }

    Ok(())
}

/// TODO: docs
fn gen_rust_reference_to_js<W: fmt::Write>(
    underlying: &ast::TypeName,
    in_path: &ast::Path,
    value_expr: &str,
    owner: &str,
    borrowed_params: &ast::BorrowedParams,
    env: &Env,
    out: &mut W,
) -> fmt::Result {
    match underlying {
        ast::TypeName::Box(typ) => {
            gen_rust_reference_to_js(
                typ.as_ref(),
                in_path,
                &format!(
                    "(new Uint32Array(wasm.memory.buffer, {}, 1))[0]",
                    value_expr
                ),
                owner,
                borrowed_params,
                env,
                out,
            )?;
        }

        ast::TypeName::Reference(.., typ) => {
            gen_rust_reference_to_js(
                typ.as_ref(),
                in_path,
                &format!(
                    "(new Uint32Array(wasm.memory.buffer, {}, 1))[0]",
                    value_expr
                ),
                "null", // TODO(#12): pass in lifetime of the reference
                borrowed_params,
                env,
                out,
            )?;
        }

        ast::TypeName::Option(underlying) => match underlying.as_ref() {
            ast::TypeName::Box(_) => {
                // TODO(#62): return null if pointer is 0
                gen_rust_reference_to_js(
                    underlying.as_ref(),
                    in_path,
                    value_expr,
                    owner,
                    borrowed_params,
                    env,
                    out,
                )?;
            }
            _ => todo!(),
        },

        ast::TypeName::Result(_, _) => {
            todo!("Receiving references to results")
        }

        ast::TypeName::Named(path_type) => {
            let custom_type = path_type.resolve(in_path, env);

            if let ast::CustomType::Enum(enm) = custom_type {
                write!(
                    out,
                    "{}_rust_to_js[{}]",
                    enm.name,
                    display::expr(|mut f| {
                        gen_rust_reference_to_js(
                            &ast::TypeName::Primitive(ast::PrimitiveType::isize),
                            in_path,
                            value_expr,
                            owner,
                            borrowed_params,
                            env,
                            &mut f,
                        )
                    })
                )?;
            } else {
                write!(
                    out,
                    "(() => {})()",
                    display::block(|mut f| {
                        writeln!(f, "const out = new {}({});", custom_type.name(), value_expr)?;
                        writeln!(f, "out.owner = {};", owner)?;
                        if borrowed_params.borrows_self {
                            writeln!(f, "out.__this_lifetime_guard = this;")?;
                        }
                        for param in borrowed_params.borrowed_params.iter() {
                            let str_base = param
                                .ty
                                .visit_lifetimes(&mut |_, origin| match origin {
                                    ast::LifetimeOrigin::StrReference => ControlFlow::Break(()),
                                    _ => ControlFlow::Continue(()),
                                })
                                .is_break();

                            if !str_base {
                                writeln!(f, "out.__{0}_lifetime_guard = {0};", param.name)?;
                            }
                        }
                        writeln!(f, "return out;")
                    })
                )?;
            }
        }

        ast::TypeName::Primitive(prim) => {
            let prim_type = match prim {
                ast::PrimitiveType::i8 => "Int8Array",
                ast::PrimitiveType::u8 => "Uint8Array",
                ast::PrimitiveType::i16 => "Int16Array",
                ast::PrimitiveType::u16 => "Uint16Array",
                ast::PrimitiveType::i32 => "Int32Array",
                ast::PrimitiveType::u32 => "Uint32Array",
                ast::PrimitiveType::i64 => "BigInt64Array",
                ast::PrimitiveType::u64 => "BigUint64Array",
                ast::PrimitiveType::i128 => panic!("i128 not supported on JS"),
                ast::PrimitiveType::u128 => panic!("u128 not supported on JS"),
                ast::PrimitiveType::isize => "Int32Array",
                ast::PrimitiveType::usize => "Uint32Array",
                ast::PrimitiveType::f32 => "Float32Array",
                ast::PrimitiveType::f64 => "Float64Array",
                ast::PrimitiveType::bool => {
                    return write!(
                        out,
                        "(new Uint8Array(wasm.memory.buffer, {}, 1))[0] == 1",
                        value_expr
                    )
                }
                ast::PrimitiveType::char => {
                    return write!(
                        out,
                        "String.fromCharCode((new Uint32Array(wasm.memory.buffer, {}, 1))[0])",
                        value_expr
                    )
                }
            };

            write!(
                out,
                "(new {}(wasm.memory.buffer, {}, 1))[0]",
                prim_type, value_expr
            )?;
        }

        ast::TypeName::Unit => {
            write!(out, "{{}}")?;
        }

        ast::TypeName::StrReference(..) => {
            write!(
                out,
                "(() => {})()",
                display::block(|mut f| {
                    writeln!(
                        f,
                        "const [ptr, len] = new Uint32Array(wasm.memory.buffer, {}, 2);",
                        value_expr
                    )?;
                    writeln!(f, "return diplomatRuntime.readString(wasm, ptr, len);")
                })
            )?;
        }
        _ => todo!(),
    }

    Ok(())
}<|MERGE_RESOLUTION|>--- conflicted
+++ resolved
@@ -63,42 +63,17 @@
         ast::TypeName::Box(_) => {
             invocation_params.push(format!("{}.underlying", param_name));
         }
-<<<<<<< HEAD
         ast::TypeName::Reference(lifetime, _mut, _typ) => {
             match lifetime {
                 ast::Lifetime::Named(named) if borrowed_lifetimes.contains(&named) => {
                     // We want to hold the reference here
-=======
-        ast::TypeName::Reference(_, _mut, _lt) => {
-            invocation_params.push(format!("{}.underlying", param_name));
-        }
-        ast::TypeName::Named(path_type) => match path_type.resolve(in_path, env) {
-            ast::CustomType::Struct(struct_type) => {
-                for (field_name, field_type, _) in struct_type.fields.iter() {
-                    let field_extracted_name =
-                        format!("diplomat_{}_extracted_{}", struct_type.name, field_name).into();
-                    pre_logic.push(format!(
-                        "const {} = {}[\"{}\"];",
-                        field_extracted_name, param_name, field_name
-                    ));
-
-                    gen_value_js_to_rust(
-                        &field_extracted_name,
-                        field_type,
-                        in_path,
-                        env,
-                        pre_logic,
-                        invocation_params,
-                        post_logic,
-                    );
->>>>>>> efbc7ceb
                 }
                 _ => {}
             }
             invocation_params.push(format!("{param_name}.underlying"));
         }
         ast::TypeName::Named(path_type) => {
-            match typ.resolve(in_path, env) {
+            match path_type.resolve(in_path, env) {
                 ast::CustomType::Struct(struct_type) => {
                     // == THE GAMEPLAN ==
                     // do `Struct::borrowed_lifetimes`, which takes
@@ -173,8 +148,7 @@
     out: &mut W,
 ) -> fmt::Result {
     match typ {
-<<<<<<< HEAD
-        ast::TypeName::Named(_) => match typ.resolve(in_path, env) {
+        ast::TypeName::Named(path_type) => match path_type.resolve(in_path, env) {
             ast::CustomType::Struct(strct) => {
                 let strct_size_align = layout::type_size_alignment(typ, in_path, env);
                 let needs_buffer = return_type_form(typ, in_path, env);
@@ -197,34 +171,6 @@
                             "const out = new {}(diplomat_receive_buffer);",
                             strct.name
                         )?;
-=======
-        ast::TypeName::Named(path_type) => {
-            let custom_type = path_type.resolve(in_path, env);
-            match custom_type {
-                ast::CustomType::Struct(strct) => {
-                    let strct_size_align = layout::type_size_alignment(typ, in_path, env);
-                    let needs_buffer = return_type_form(typ, in_path, env);
-                    if needs_buffer != ReturnTypeForm::Complex {
-                        todo!("Receiving structs that don't need a buffer")
-                    }
-
-                    write!(
-                        out,
-                        "(() => {})()",
-                        display::block(|mut f| {
-                            writeln!(
-                                f,
-                                "const diplomat_receive_buffer = wasm.diplomat_alloc({}, {});",
-                                strct_size_align.size(),
-                                strct_size_align.align(),
-                            )?;
-                            writeln!(f, "{};", value_expr)?;
-                            writeln!(
-                                f,
-                                "const out = new {}(diplomat_receive_buffer);",
-                                strct.name
-                            )?;
->>>>>>> efbc7ceb
 
                         for (name, typ, _) in strct.fields.iter() {
                             gen_box_destructor(name, typ, in_path, env, &mut f)?;
